--- conflicted
+++ resolved
@@ -92,11 +92,7 @@
         let clientHandler = NIOSSHHandler(role: .client(clientConfiguration),
                                           allocator: self.client.allocator,
                                           inboundChildChannelInitializer: nil)
-<<<<<<< HEAD
-        let serverHandler = NIOSSHHandler(role: .server(serverConfiguration),
-=======
         let serverHandler = NIOSSHHandler(role: .server(.init(hostKeys: harness.serverHostKeys, userAuthDelegate: harness.serverAuthDelegate, globalRequestDelegate: harness.serverGlobalRequestDelegate, banner: harness.serverAuthBanner)),
->>>>>>> eb4355b9
                                           allocator: self.server.allocator) { channel, _ in
             self.activeServerChannels.append(channel)
             channel.closeFuture.whenComplete { _ in self.activeServerChannels.removeAll(where: { $0 === channel }) }
@@ -142,13 +138,10 @@
     var serverGlobalRequestDelegate: GlobalRequestDelegate?
 
     var serverHostKeys: [NIOSSHPrivateKey] = [.init(ed25519Key: .init())]
-<<<<<<< HEAD
     
     var maximumPacketSize: Int? = nil
-=======
 
     var serverAuthBanner: SSHServerConfiguration.UserAuthBanner?
->>>>>>> eb4355b9
 }
 
 final class UserEventExpecter: ChannelInboundHandler {
