--- conflicted
+++ resolved
@@ -833,13 +833,8 @@
         }
     }
 
-<<<<<<< HEAD
     mutating func readChannelRequestMessage() throws -> SSHMessage.ChannelRequestMessage? {
         return try self.rewindOnNilOrError { `self` in
-=======
-    mutating func readChannelRequestMessage() -> SSHMessage.ChannelRequestMessage? {
-        self.rewindReaderOnNil { `self` in
->>>>>>> 6a45fd6c
             guard
                 let recipientChannel: UInt32 = self.readInteger(),
                 let typeRawValue = self.readSSHStringAsString()
