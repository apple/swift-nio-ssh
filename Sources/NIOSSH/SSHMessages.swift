--- conflicted
+++ resolved
@@ -701,13 +701,8 @@
         }
     }
 
-<<<<<<< HEAD
     mutating func readGlobalRequestMessage() throws -> SSHMessage.GlobalRequestMessage? {
-        return try self.rewindOnNilOrError { `self` in
-=======
-    mutating func readGlobalRequestMessage() -> SSHMessage.GlobalRequestMessage? {
-        self.rewindReaderOnNil { `self` in
->>>>>>> 3e24155f
+        try self.rewindReaderOnNilOrError { `self` in
             guard
                 let name = self.readSSHStringAsString(),
                 let wantReply = self.readSSHBoolean()
